--- conflicted
+++ resolved
@@ -8,9 +8,5 @@
     "gcsfs>=2025.9.0",
     "google-cloud-storage>=3.4.0",
     "pandas>=2.3.3",
-<<<<<<< HEAD
-    "pyarrow>=19.0.0",
-=======
     "pyarrow==21.0.0",
->>>>>>> e476f090
 ]